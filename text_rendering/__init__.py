from typing import List, Union
from utils import Quadrilateral
import numpy as np
import cv2

from utils import findNextPowerOf2, color_difference
from detection.ctd_utils import TextBlock
from . import text_render
from .text_render_eng import render_textblock_list_eng


LANGAUGE_ORIENTATION_PRESETS = {
    'CHS': 'auto',
    'CHT': 'auto',
    'CSY': 'h',
    'NLD': 'h',
    'ENG': 'h',
    'FRA': 'h',
    'DEU': 'h',
    'HUN': 'h',
    'ITA': 'h',
    'JPN': 'auto',
    'KOR': 'auto',
    'PLK': 'h',
    'PTB': 'h',
    'ROM': 'h',
    'RUS': 'h',
    'ESP': 'h',
    'TRK': 'h',
    'VIN': 'h',
}

def fg_bg_compare(fg, bg):
<<<<<<< HEAD
	fg_avg = np.mean(fg)
	if color_difference(fg, bg) < 15:
		bg = (255, 255, 255) if fg_avg <= 127 else (0, 0, 0)
	return fg, bg

async def dispatch(
	img_canvas: np.ndarray, 
	text_mag_ratio: np.integer,
	translated_sentences: List[str],
	textlines: List[Quadrilateral], 
	text_regions: List[Quadrilateral], 
	text_direction_overwrite: str, 
	target_language: str, 
	font_size_offset: int = 0, 
	render_mask: np.ndarray = None
) -> np.ndarray:
	for trans_text, region in zip(translated_sentences, text_regions):
		if not trans_text:
			continue

		majority_dir = None
		if text_direction_overwrite in ['h', 'v']:
			majority_dir = text_direction_overwrite
		elif target_language in LANGAUGE_ORIENTATION_PRESETS:
			majority_dir = LANGAUGE_ORIENTATION_PRESETS[target_language]
		if majority_dir not in ['h', 'v']:
			majority_dir = region.majority_dir

		print(region.text)
		print(trans_text)
		fg = (region.fg_r, region.fg_g, region.fg_b)
		bg = (region.bg_r, region.bg_g, region.bg_b)
		fg, bg = fg_bg_compare(fg, bg)
		font_size = 0
		for idx in region.textline_indices:
			txtln = textlines[idx]
			font_size = max(font_size, txtln.font_size)
		font_size = round(font_size)

		region_aabb = region.aabb
		print(region_aabb.x, region_aabb.y, region_aabb.w, region_aabb.h)

		img_canvas = render(img_canvas, font_size, text_mag_ratio, trans_text, region, majority_dir, fg, bg, False, font_size_offset, render_mask)
	return img_canvas

async def dispatch_ctd_render(
	img_canvas: np.ndarray, 
	text_mag_ratio: np.integer, 
	translated_sentences: List[str], 
	text_regions: List[TextBlock], 
	text_direction_overwrite: str, 
	font_size_offset: int = 0,
	render_mask: np.ndarray = None
) -> np.ndarray:
	for ridx, (trans_text, region) in enumerate(zip(translated_sentences, text_regions)):
		print(f'text: {region.get_text()} \n trans: {trans_text}')
		if not trans_text:
			continue

		majority_dir = None
		if text_direction_overwrite in ['h', 'v']:
			majority_dir = text_direction_overwrite
		elif 'ENG' in LANGAUGE_ORIENTATION_PRESETS:
			majority_dir = LANGAUGE_ORIENTATION_PRESETS['ENG']
		if majority_dir not in ['h', 'v']:
			majority_dir = region.majority_dir

		fg, bg = region.get_font_colors()
		fg, bg = fg_bg_compare(fg, bg)
		font_size = region.font_size
		font_size = round(font_size)
		if not isinstance(font_size, int):
			font_size = int(font_size)

		textlines = []
		for ii, text in enumerate(region.text):
			textlines.append(Quadrilateral(np.array(region.lines[ii]), text, 1, region.fg_r, region.fg_g, region.fg_b, region.bg_r, region.bg_g, region.bg_b))

		img_canvas = render(img_canvas, font_size, text_mag_ratio, trans_text, region, majority_dir, fg, bg, True, font_size_offset, render_mask)
	return img_canvas

def render(
	img_canvas, 
	font_size, 
	text_mag_ratio, 
	trans_text, 
	region, 
	majority_dir, 
	fg, 
	bg, 
	is_ctd, 
	font_size_offset: int = 0,
	render_mask: np.ndarray = None
):
	# round font_size to fixed powers of 2, so later LRU cache can work
	font_size_enlarged = findNextPowerOf2(font_size) * text_mag_ratio
	enlarge_ratio = font_size_enlarged / font_size
	font_size = font_size_enlarged
	#enlarge_ratio = 1
	while True:
		if is_ctd:
			enlarged_w = round(enlarge_ratio * (region.xyxy[2] - region.xyxy[0]))
			enlarged_h = round(enlarge_ratio * (region.xyxy[3] - region.xyxy[1]))
		else:
			enlarged_w = round(enlarge_ratio * region.aabb.w)
			enlarged_h = round(enlarge_ratio * region.aabb.h)
		rows = enlarged_h // (font_size * 1.3)
		cols = enlarged_w // (font_size * 1.3)
		if rows * cols < len(trans_text):
			enlarge_ratio *= 1.1
			continue
		break
	font_size += font_size_offset
	print('font_size:', font_size)
	if majority_dir == 'h':
		temp_box = text_render.put_text_horizontal(
			font_size,
			enlarge_ratio * 1.0,
			trans_text,
			enlarged_w,
			fg,
			bg
		)
	else:
		temp_box = text_render.put_text_vertical(
			font_size,
			enlarge_ratio * 1.0,
			trans_text,
			enlarged_h,
			fg,
			bg
		)
	h, w, _ = temp_box.shape
	r_prime = w / h

	if is_ctd:
		r = region.aspect_ratio()
		if majority_dir != 'v':
			r = 1 / r
	else:
		r = region.aspect_ratio

	w_ext = 0
	h_ext = 0
	if r_prime > r:
		h_ext = int(w / (2 * r) - h / 2)
		box = np.zeros((h + h_ext * 2, w, 4), dtype=np.uint8)
		box[h_ext:h + h_ext, 0:w] = temp_box
	else:
		w_ext = int((h * r - w) / 2)
		box = np.zeros((h, w + w_ext * 2, 4), dtype=np.uint8)
		box[0:h, w_ext:w_ext+w] = temp_box
	#region_ext = round(min(w, h) * 0.05)
	#h_ext += region_ext
	#w_ext += region_ext

	src_points = np.array([[0, 0], [box.shape[1], 0], [box.shape[1], box.shape[0]], [0, box.shape[0]]]).astype(np.float32)
	#src_pts[:, 0] = np.clip(np.round(src_pts[:, 0]), 0, enlarged_w * 2)
	#src_pts[:, 1] = np.clip(np.round(src_pts[:, 1]), 0, enlarged_h * 2)
	if is_ctd:
		dst_points = region.min_rect()
		if majority_dir == 'v':
			dst_points = dst_points[:, [3, 0, 1, 2]]
	else:
		dst_points = region.pts

	if render_mask is not None:
		# set render_mask to 1 for the region that is inside dst_points
		cv2.fillConvexPoly(render_mask, dst_points.astype(np.int32), 1)

	M, _ = cv2.findHomography(src_points, dst_points, cv2.RANSAC, 5.0)
	rgba_region = np.clip(cv2.warpPerspective(box, M, (img_canvas.shape[1], img_canvas.shape[0]), flags = cv2.INTER_LINEAR, borderMode = cv2.BORDER_CONSTANT, borderValue = 0), 0, 255)
	canvas_region = rgba_region[:, :, 0: 3]
	mask_region = rgba_region[:, :, 3: 4].astype(np.float32) / 255.0
	img_canvas = np.clip((img_canvas.astype(np.float32) * (1 - mask_region) + canvas_region.astype(np.float32) * mask_region), 0, 255).astype(np.uint8)
	return img_canvas

async def dispatch_eng_render(img_canvas: np.ndarray, original_img: np.ndarray, text_regions: Union[List[TextBlock], List[Quadrilateral]], translated_sentences: List[str], font_path: str) -> np.ndarray:
	if len(text_regions) == 0:
		return img_canvas

	if isinstance(text_regions[0], Quadrilateral):
		blk_list = []
		for region, tr in zip(text_regions, translated_sentences):
			x1 = np.min(region.pts[:, 0])
			x2 = np.max(region.pts[:, 0])
			y1 = np.min(region.pts[:, 1])
			y2 = np.max(region.pts[:, 1])
			font_size = region.font_size * 0.75		# default detector generate larger text polygons in my exp
			angle = np.rad2deg(region.angle) - 90
			if abs(angle) < 3:
				angle = 0
			blk = TextBlock([x1, y1, x2, y2], lines=[region.pts], translation=tr, angle=angle, font_size=font_size)
			blk_list.append(blk)
		return render_textblock_list_eng(img_canvas, blk_list, font_path, size_tol=1.2, original_img=original_img, downscale_constraint=0.5)

	for blk, tr in zip(text_regions, translated_sentences):
		blk.translation = tr

	return render_textblock_list_eng(img_canvas, text_regions, font_path, size_tol=1.2, original_img=original_img, downscale_constraint=0.8)

=======
    fg_avg = np.mean(fg)
    if color_difference(fg, bg) < 15:
        bg = (255, 255, 255) if fg_avg <= 127 else (0, 0, 0)
    return fg, bg

async def dispatch(img_canvas: np.ndarray, text_mag_ratio: np.integer, translated_sentences: List[str], text_regions: List[TextBlock], text_direction_overwrite: str, target_language: str, font_size_offset: int = 0) -> np.ndarray:
    for ridx, (trans_text, region) in enumerate(zip(translated_sentences, text_regions)):
        print(f'text: {region.get_text()} \n trans: {trans_text}')
        if not trans_text:
            continue

        majority_dir = None
        angle_changed = False
        if text_direction_overwrite in ['h', 'v']:
            majority_dir = text_direction_overwrite
        elif target_language in LANGAUGE_ORIENTATION_PRESETS:
            majority_dir = LANGAUGE_ORIENTATION_PRESETS[target_language]
        if majority_dir not in ['h', 'v']:
            if region.vertical:
                majority_dir = 'v'
                region.angle += 90
                angle_changed = True
            else:
                majority_dir = 'h'

        fg, bg = region.get_font_colors()
        fg, bg = fg_bg_compare(fg, bg)
        font_size = region.font_size
        font_size = round(font_size)
        if not isinstance(font_size, int):
            font_size = int(font_size)

        # for i, text in enumerate(region.text):
        #     textline = Quadrilateral(np.array(region.lines[i]), text, 1, region.fg_r, region.fg_g, region.fg_b, region.bg_r, region.bg_g, region.bg_b)
        #     img_canvas = render(img_canvas, font_size, text_mag_ratio, trans_text, textline, majority_dir, fg, bg, False, font_size_offset)

        img_canvas = render(img_canvas, font_size, text_mag_ratio, trans_text, region, majority_dir, fg, bg, True, font_size_offset)
        if angle_changed:
            region.angle -= 90
    return img_canvas

def render(img_canvas, font_size, text_mag_ratio, trans_text, region, majority_dir, fg, bg, is_ctd, font_size_offset: int = 0):
    # round font_size to fixed powers of 2, so later LRU cache can work
    font_size_enlarged = findNextPowerOf2(font_size) * text_mag_ratio
    enlarge_ratio = font_size_enlarged / font_size
    font_size = font_size_enlarged
    #enlarge_ratio = 1
    while True:
        if is_ctd:
            enlarged_w = round(enlarge_ratio * (region.xyxy[2] - region.xyxy[0]))
            enlarged_h = round(enlarge_ratio * (region.xyxy[3] - region.xyxy[1]))
        else:
            enlarged_w = round(enlarge_ratio * region.aabb.w)
            enlarged_h = round(enlarge_ratio * region.aabb.h)
        rows = enlarged_h // (font_size * 1.3)
        cols = enlarged_w // (font_size * 1.3)
        if rows * cols < len(trans_text):
            enlarge_ratio *= 1.1
            continue
        break
    font_size += font_size_offset
    print('font_size:', font_size)
    if majority_dir == 'h':
        temp_box = text_render.put_text_horizontal(
            font_size,
            enlarge_ratio * 1.0,
            trans_text,
            enlarged_w,
            fg,
            bg
        )
    else:
        temp_box = text_render.put_text_vertical(
            font_size,
            enlarge_ratio * 1.0,
            trans_text,
            enlarged_h,
            fg,
            bg
        )
    h, w, _ = temp_box.shape
    r_prime = w / h

    r = region.aspect_ratio
    if is_ctd and majority_dir != 'v':
        r = 1 / r

    w_ext = 0
    h_ext = 0
    if r_prime > r:
        h_ext = int(w / (2 * r) - h / 2)
        box = np.zeros((h + h_ext * 2, w, 4), dtype=np.uint8)
        box[h_ext:h + h_ext, 0:w] = temp_box
    else:
        w_ext = int((h * r - w) / 2)
        box = np.zeros((h, w + w_ext * 2, 4), dtype=np.uint8)
        box[0:h, w_ext:w_ext+w] = temp_box
    #h_ext += region_ext
    #w_ext += region_ext

    src_points = np.array([[0, 0], [box.shape[1], 0], [box.shape[1], box.shape[0]], [0, box.shape[0]]]).astype(np.float32)
    #src_pts[:, 0] = np.clip(np.round(src_pts[:, 0]), 0, enlarged_w * 2)
    #src_pts[:, 1] = np.clip(np.round(src_pts[:, 1]), 0, enlarged_h * 2)
    if is_ctd:
        dst_points = region.min_rect()
        if majority_dir == 'v':
            dst_points = dst_points[:, [3, 0, 1, 2]]
    else:
        dst_points = region.pts

    M, _ = cv2.findHomography(src_points, dst_points, cv2.RANSAC, 5.0)
    rgba_region = np.clip(cv2.warpPerspective(box, M, (img_canvas.shape[1], img_canvas.shape[0]), flags = cv2.INTER_LINEAR, borderMode = cv2.BORDER_CONSTANT, borderValue = 0), 0, 255)
    canvas_region = rgba_region[:, :, 0: 3]
    mask_region = rgba_region[:, :, 3: 4].astype(np.float32) / 255.0
    img_canvas = np.clip((img_canvas.astype(np.float32) * (1 - mask_region) + canvas_region.astype(np.float32) * mask_region), 0, 255).astype(np.uint8)
    return img_canvas

async def dispatch_eng_render(img_canvas: np.ndarray, original_img: np.ndarray, text_regions: Union[List[TextBlock], List[Quadrilateral]], translated_sentences: List[str], font_path: str = 'fonts/comic shanns 2.ttf') -> np.ndarray:
    if len(text_regions) == 0:
        return img_canvas

    if isinstance(text_regions[0], Quadrilateral):
        blk_list = []
        for region, tr in zip(text_regions, translated_sentences):
            x1 = np.min(region.pts[:, 0])
            x2 = np.max(region.pts[:, 0])
            y1 = np.min(region.pts[:, 1])
            y2 = np.max(region.pts[:, 1])
            font_size = region.font_size * 0.75        # default detector generate larger text polygons in my exp
            angle = np.rad2deg(region.angle) - 90
            if abs(angle) < 3:
                angle = 0
            blk = TextBlock([x1, y1, x2, y2], lines=[region.pts], translation=tr, angle=angle, font_size=font_size)
            blk_list.append(blk)
        return render_textblock_list_eng(img_canvas, blk_list, font_path, size_tol=1.2, original_img=original_img, downscale_constraint=0.5)

    for blk, tr in zip(text_regions, translated_sentences):
        blk.translation = tr

    return render_textblock_list_eng(img_canvas, text_regions, font_path, size_tol=1.2, original_img=original_img, downscale_constraint=0.8)

>>>>>>> 3db72487
<|MERGE_RESOLUTION|>--- conflicted
+++ resolved
@@ -1,378 +1,198 @@
-from typing import List, Union
-from utils import Quadrilateral
-import numpy as np
-import cv2
-
-from utils import findNextPowerOf2, color_difference
-from detection.ctd_utils import TextBlock
-from . import text_render
-from .text_render_eng import render_textblock_list_eng
-
-
-LANGAUGE_ORIENTATION_PRESETS = {
-    'CHS': 'auto',
-    'CHT': 'auto',
-    'CSY': 'h',
-    'NLD': 'h',
-    'ENG': 'h',
-    'FRA': 'h',
-    'DEU': 'h',
-    'HUN': 'h',
-    'ITA': 'h',
-    'JPN': 'auto',
-    'KOR': 'auto',
-    'PLK': 'h',
-    'PTB': 'h',
-    'ROM': 'h',
-    'RUS': 'h',
-    'ESP': 'h',
-    'TRK': 'h',
-    'VIN': 'h',
-}
-
-def fg_bg_compare(fg, bg):
-<<<<<<< HEAD
-	fg_avg = np.mean(fg)
-	if color_difference(fg, bg) < 15:
-		bg = (255, 255, 255) if fg_avg <= 127 else (0, 0, 0)
-	return fg, bg
-
-async def dispatch(
-	img_canvas: np.ndarray, 
-	text_mag_ratio: np.integer,
-	translated_sentences: List[str],
-	textlines: List[Quadrilateral], 
-	text_regions: List[Quadrilateral], 
-	text_direction_overwrite: str, 
-	target_language: str, 
-	font_size_offset: int = 0, 
-	render_mask: np.ndarray = None
-) -> np.ndarray:
-	for trans_text, region in zip(translated_sentences, text_regions):
-		if not trans_text:
-			continue
-
-		majority_dir = None
-		if text_direction_overwrite in ['h', 'v']:
-			majority_dir = text_direction_overwrite
-		elif target_language in LANGAUGE_ORIENTATION_PRESETS:
-			majority_dir = LANGAUGE_ORIENTATION_PRESETS[target_language]
-		if majority_dir not in ['h', 'v']:
-			majority_dir = region.majority_dir
-
-		print(region.text)
-		print(trans_text)
-		fg = (region.fg_r, region.fg_g, region.fg_b)
-		bg = (region.bg_r, region.bg_g, region.bg_b)
-		fg, bg = fg_bg_compare(fg, bg)
-		font_size = 0
-		for idx in region.textline_indices:
-			txtln = textlines[idx]
-			font_size = max(font_size, txtln.font_size)
-		font_size = round(font_size)
-
-		region_aabb = region.aabb
-		print(region_aabb.x, region_aabb.y, region_aabb.w, region_aabb.h)
-
-		img_canvas = render(img_canvas, font_size, text_mag_ratio, trans_text, region, majority_dir, fg, bg, False, font_size_offset, render_mask)
-	return img_canvas
-
-async def dispatch_ctd_render(
-	img_canvas: np.ndarray, 
-	text_mag_ratio: np.integer, 
-	translated_sentences: List[str], 
-	text_regions: List[TextBlock], 
-	text_direction_overwrite: str, 
-	font_size_offset: int = 0,
-	render_mask: np.ndarray = None
-) -> np.ndarray:
-	for ridx, (trans_text, region) in enumerate(zip(translated_sentences, text_regions)):
-		print(f'text: {region.get_text()} \n trans: {trans_text}')
-		if not trans_text:
-			continue
-
-		majority_dir = None
-		if text_direction_overwrite in ['h', 'v']:
-			majority_dir = text_direction_overwrite
-		elif 'ENG' in LANGAUGE_ORIENTATION_PRESETS:
-			majority_dir = LANGAUGE_ORIENTATION_PRESETS['ENG']
-		if majority_dir not in ['h', 'v']:
-			majority_dir = region.majority_dir
-
-		fg, bg = region.get_font_colors()
-		fg, bg = fg_bg_compare(fg, bg)
-		font_size = region.font_size
-		font_size = round(font_size)
-		if not isinstance(font_size, int):
-			font_size = int(font_size)
-
-		textlines = []
-		for ii, text in enumerate(region.text):
-			textlines.append(Quadrilateral(np.array(region.lines[ii]), text, 1, region.fg_r, region.fg_g, region.fg_b, region.bg_r, region.bg_g, region.bg_b))
-
-		img_canvas = render(img_canvas, font_size, text_mag_ratio, trans_text, region, majority_dir, fg, bg, True, font_size_offset, render_mask)
-	return img_canvas
-
-def render(
-	img_canvas, 
-	font_size, 
-	text_mag_ratio, 
-	trans_text, 
-	region, 
-	majority_dir, 
-	fg, 
-	bg, 
-	is_ctd, 
-	font_size_offset: int = 0,
-	render_mask: np.ndarray = None
-):
-	# round font_size to fixed powers of 2, so later LRU cache can work
-	font_size_enlarged = findNextPowerOf2(font_size) * text_mag_ratio
-	enlarge_ratio = font_size_enlarged / font_size
-	font_size = font_size_enlarged
-	#enlarge_ratio = 1
-	while True:
-		if is_ctd:
-			enlarged_w = round(enlarge_ratio * (region.xyxy[2] - region.xyxy[0]))
-			enlarged_h = round(enlarge_ratio * (region.xyxy[3] - region.xyxy[1]))
-		else:
-			enlarged_w = round(enlarge_ratio * region.aabb.w)
-			enlarged_h = round(enlarge_ratio * region.aabb.h)
-		rows = enlarged_h // (font_size * 1.3)
-		cols = enlarged_w // (font_size * 1.3)
-		if rows * cols < len(trans_text):
-			enlarge_ratio *= 1.1
-			continue
-		break
-	font_size += font_size_offset
-	print('font_size:', font_size)
-	if majority_dir == 'h':
-		temp_box = text_render.put_text_horizontal(
-			font_size,
-			enlarge_ratio * 1.0,
-			trans_text,
-			enlarged_w,
-			fg,
-			bg
-		)
-	else:
-		temp_box = text_render.put_text_vertical(
-			font_size,
-			enlarge_ratio * 1.0,
-			trans_text,
-			enlarged_h,
-			fg,
-			bg
-		)
-	h, w, _ = temp_box.shape
-	r_prime = w / h
-
-	if is_ctd:
-		r = region.aspect_ratio()
-		if majority_dir != 'v':
-			r = 1 / r
-	else:
-		r = region.aspect_ratio
-
-	w_ext = 0
-	h_ext = 0
-	if r_prime > r:
-		h_ext = int(w / (2 * r) - h / 2)
-		box = np.zeros((h + h_ext * 2, w, 4), dtype=np.uint8)
-		box[h_ext:h + h_ext, 0:w] = temp_box
-	else:
-		w_ext = int((h * r - w) / 2)
-		box = np.zeros((h, w + w_ext * 2, 4), dtype=np.uint8)
-		box[0:h, w_ext:w_ext+w] = temp_box
-	#region_ext = round(min(w, h) * 0.05)
-	#h_ext += region_ext
-	#w_ext += region_ext
-
-	src_points = np.array([[0, 0], [box.shape[1], 0], [box.shape[1], box.shape[0]], [0, box.shape[0]]]).astype(np.float32)
-	#src_pts[:, 0] = np.clip(np.round(src_pts[:, 0]), 0, enlarged_w * 2)
-	#src_pts[:, 1] = np.clip(np.round(src_pts[:, 1]), 0, enlarged_h * 2)
-	if is_ctd:
-		dst_points = region.min_rect()
-		if majority_dir == 'v':
-			dst_points = dst_points[:, [3, 0, 1, 2]]
-	else:
-		dst_points = region.pts
-
-	if render_mask is not None:
-		# set render_mask to 1 for the region that is inside dst_points
-		cv2.fillConvexPoly(render_mask, dst_points.astype(np.int32), 1)
-
-	M, _ = cv2.findHomography(src_points, dst_points, cv2.RANSAC, 5.0)
-	rgba_region = np.clip(cv2.warpPerspective(box, M, (img_canvas.shape[1], img_canvas.shape[0]), flags = cv2.INTER_LINEAR, borderMode = cv2.BORDER_CONSTANT, borderValue = 0), 0, 255)
-	canvas_region = rgba_region[:, :, 0: 3]
-	mask_region = rgba_region[:, :, 3: 4].astype(np.float32) / 255.0
-	img_canvas = np.clip((img_canvas.astype(np.float32) * (1 - mask_region) + canvas_region.astype(np.float32) * mask_region), 0, 255).astype(np.uint8)
-	return img_canvas
-
-async def dispatch_eng_render(img_canvas: np.ndarray, original_img: np.ndarray, text_regions: Union[List[TextBlock], List[Quadrilateral]], translated_sentences: List[str], font_path: str) -> np.ndarray:
-	if len(text_regions) == 0:
-		return img_canvas
-
-	if isinstance(text_regions[0], Quadrilateral):
-		blk_list = []
-		for region, tr in zip(text_regions, translated_sentences):
-			x1 = np.min(region.pts[:, 0])
-			x2 = np.max(region.pts[:, 0])
-			y1 = np.min(region.pts[:, 1])
-			y2 = np.max(region.pts[:, 1])
-			font_size = region.font_size * 0.75		# default detector generate larger text polygons in my exp
-			angle = np.rad2deg(region.angle) - 90
-			if abs(angle) < 3:
-				angle = 0
-			blk = TextBlock([x1, y1, x2, y2], lines=[region.pts], translation=tr, angle=angle, font_size=font_size)
-			blk_list.append(blk)
-		return render_textblock_list_eng(img_canvas, blk_list, font_path, size_tol=1.2, original_img=original_img, downscale_constraint=0.5)
-
-	for blk, tr in zip(text_regions, translated_sentences):
-		blk.translation = tr
-
-	return render_textblock_list_eng(img_canvas, text_regions, font_path, size_tol=1.2, original_img=original_img, downscale_constraint=0.8)
-
-=======
-    fg_avg = np.mean(fg)
-    if color_difference(fg, bg) < 15:
-        bg = (255, 255, 255) if fg_avg <= 127 else (0, 0, 0)
-    return fg, bg
-
-async def dispatch(img_canvas: np.ndarray, text_mag_ratio: np.integer, translated_sentences: List[str], text_regions: List[TextBlock], text_direction_overwrite: str, target_language: str, font_size_offset: int = 0) -> np.ndarray:
-    for ridx, (trans_text, region) in enumerate(zip(translated_sentences, text_regions)):
-        print(f'text: {region.get_text()} \n trans: {trans_text}')
-        if not trans_text:
-            continue
-
-        majority_dir = None
-        angle_changed = False
-        if text_direction_overwrite in ['h', 'v']:
-            majority_dir = text_direction_overwrite
-        elif target_language in LANGAUGE_ORIENTATION_PRESETS:
-            majority_dir = LANGAUGE_ORIENTATION_PRESETS[target_language]
-        if majority_dir not in ['h', 'v']:
-            if region.vertical:
-                majority_dir = 'v'
-                region.angle += 90
-                angle_changed = True
-            else:
-                majority_dir = 'h'
-
-        fg, bg = region.get_font_colors()
-        fg, bg = fg_bg_compare(fg, bg)
-        font_size = region.font_size
-        font_size = round(font_size)
-        if not isinstance(font_size, int):
-            font_size = int(font_size)
-
-        # for i, text in enumerate(region.text):
-        #     textline = Quadrilateral(np.array(region.lines[i]), text, 1, region.fg_r, region.fg_g, region.fg_b, region.bg_r, region.bg_g, region.bg_b)
-        #     img_canvas = render(img_canvas, font_size, text_mag_ratio, trans_text, textline, majority_dir, fg, bg, False, font_size_offset)
-
-        img_canvas = render(img_canvas, font_size, text_mag_ratio, trans_text, region, majority_dir, fg, bg, True, font_size_offset)
-        if angle_changed:
-            region.angle -= 90
-    return img_canvas
-
-def render(img_canvas, font_size, text_mag_ratio, trans_text, region, majority_dir, fg, bg, is_ctd, font_size_offset: int = 0):
-    # round font_size to fixed powers of 2, so later LRU cache can work
-    font_size_enlarged = findNextPowerOf2(font_size) * text_mag_ratio
-    enlarge_ratio = font_size_enlarged / font_size
-    font_size = font_size_enlarged
-    #enlarge_ratio = 1
-    while True:
-        if is_ctd:
-            enlarged_w = round(enlarge_ratio * (region.xyxy[2] - region.xyxy[0]))
-            enlarged_h = round(enlarge_ratio * (region.xyxy[3] - region.xyxy[1]))
-        else:
-            enlarged_w = round(enlarge_ratio * region.aabb.w)
-            enlarged_h = round(enlarge_ratio * region.aabb.h)
-        rows = enlarged_h // (font_size * 1.3)
-        cols = enlarged_w // (font_size * 1.3)
-        if rows * cols < len(trans_text):
-            enlarge_ratio *= 1.1
-            continue
-        break
-    font_size += font_size_offset
-    print('font_size:', font_size)
-    if majority_dir == 'h':
-        temp_box = text_render.put_text_horizontal(
-            font_size,
-            enlarge_ratio * 1.0,
-            trans_text,
-            enlarged_w,
-            fg,
-            bg
-        )
-    else:
-        temp_box = text_render.put_text_vertical(
-            font_size,
-            enlarge_ratio * 1.0,
-            trans_text,
-            enlarged_h,
-            fg,
-            bg
-        )
-    h, w, _ = temp_box.shape
-    r_prime = w / h
-
-    r = region.aspect_ratio
-    if is_ctd and majority_dir != 'v':
-        r = 1 / r
-
-    w_ext = 0
-    h_ext = 0
-    if r_prime > r:
-        h_ext = int(w / (2 * r) - h / 2)
-        box = np.zeros((h + h_ext * 2, w, 4), dtype=np.uint8)
-        box[h_ext:h + h_ext, 0:w] = temp_box
-    else:
-        w_ext = int((h * r - w) / 2)
-        box = np.zeros((h, w + w_ext * 2, 4), dtype=np.uint8)
-        box[0:h, w_ext:w_ext+w] = temp_box
-    #h_ext += region_ext
-    #w_ext += region_ext
-
-    src_points = np.array([[0, 0], [box.shape[1], 0], [box.shape[1], box.shape[0]], [0, box.shape[0]]]).astype(np.float32)
-    #src_pts[:, 0] = np.clip(np.round(src_pts[:, 0]), 0, enlarged_w * 2)
-    #src_pts[:, 1] = np.clip(np.round(src_pts[:, 1]), 0, enlarged_h * 2)
-    if is_ctd:
-        dst_points = region.min_rect()
-        if majority_dir == 'v':
-            dst_points = dst_points[:, [3, 0, 1, 2]]
-    else:
-        dst_points = region.pts
-
-    M, _ = cv2.findHomography(src_points, dst_points, cv2.RANSAC, 5.0)
-    rgba_region = np.clip(cv2.warpPerspective(box, M, (img_canvas.shape[1], img_canvas.shape[0]), flags = cv2.INTER_LINEAR, borderMode = cv2.BORDER_CONSTANT, borderValue = 0), 0, 255)
-    canvas_region = rgba_region[:, :, 0: 3]
-    mask_region = rgba_region[:, :, 3: 4].astype(np.float32) / 255.0
-    img_canvas = np.clip((img_canvas.astype(np.float32) * (1 - mask_region) + canvas_region.astype(np.float32) * mask_region), 0, 255).astype(np.uint8)
-    return img_canvas
-
-async def dispatch_eng_render(img_canvas: np.ndarray, original_img: np.ndarray, text_regions: Union[List[TextBlock], List[Quadrilateral]], translated_sentences: List[str], font_path: str = 'fonts/comic shanns 2.ttf') -> np.ndarray:
-    if len(text_regions) == 0:
-        return img_canvas
-
-    if isinstance(text_regions[0], Quadrilateral):
-        blk_list = []
-        for region, tr in zip(text_regions, translated_sentences):
-            x1 = np.min(region.pts[:, 0])
-            x2 = np.max(region.pts[:, 0])
-            y1 = np.min(region.pts[:, 1])
-            y2 = np.max(region.pts[:, 1])
-            font_size = region.font_size * 0.75        # default detector generate larger text polygons in my exp
-            angle = np.rad2deg(region.angle) - 90
-            if abs(angle) < 3:
-                angle = 0
-            blk = TextBlock([x1, y1, x2, y2], lines=[region.pts], translation=tr, angle=angle, font_size=font_size)
-            blk_list.append(blk)
-        return render_textblock_list_eng(img_canvas, blk_list, font_path, size_tol=1.2, original_img=original_img, downscale_constraint=0.5)
-
-    for blk, tr in zip(text_regions, translated_sentences):
-        blk.translation = tr
-
-    return render_textblock_list_eng(img_canvas, text_regions, font_path, size_tol=1.2, original_img=original_img, downscale_constraint=0.8)
-
->>>>>>> 3db72487
+from typing import List, Union
+from utils import Quadrilateral
+import numpy as np
+import cv2
+
+from utils import findNextPowerOf2, color_difference
+from detection.ctd_utils import TextBlock
+from . import text_render
+from .text_render_eng import render_textblock_list_eng
+
+
+LANGAUGE_ORIENTATION_PRESETS = {
+    'CHS': 'auto',
+    'CHT': 'auto',
+    'CSY': 'h',
+    'NLD': 'h',
+    'ENG': 'h',
+    'FRA': 'h',
+    'DEU': 'h',
+    'HUN': 'h',
+    'ITA': 'h',
+    'JPN': 'auto',
+    'KOR': 'auto',
+    'PLK': 'h',
+    'PTB': 'h',
+    'ROM': 'h',
+    'RUS': 'h',
+    'ESP': 'h',
+    'TRK': 'h',
+    'VIN': 'h',
+}
+
+def fg_bg_compare(fg, bg):
+    fg_avg = np.mean(fg)
+    if color_difference(fg, bg) < 15:
+        bg = (255, 255, 255) if fg_avg <= 127 else (0, 0, 0)
+    return fg, bg
+
+async def dispatch(
+    img_canvas: np.ndarray,
+    text_mag_ratio: np.integer,
+    translated_sentences: List[str],
+    text_regions: List[TextBlock],
+    text_direction_overwrite: str,
+    target_language: str,
+    font_size_offset: int = 0,
+    render_mask: np.ndarray = None
+) -> np.ndarray:
+    for ridx, (trans_text, region) in enumerate(zip(translated_sentences, text_regions)):
+        print(f'text: {region.get_text()} \n trans: {trans_text}')
+        if not trans_text:
+            continue
+
+        majority_dir = None
+        angle_changed = False
+        if text_direction_overwrite in ['h', 'v']:
+            majority_dir = text_direction_overwrite
+        elif target_language in LANGAUGE_ORIENTATION_PRESETS:
+            majority_dir = LANGAUGE_ORIENTATION_PRESETS[target_language]
+        if majority_dir not in ['h', 'v']:
+            if region.vertical:
+                majority_dir = 'v'
+                region.angle += 90
+                angle_changed = True
+            else:
+                majority_dir = 'h'
+
+        fg, bg = region.get_font_colors()
+        fg, bg = fg_bg_compare(fg, bg)
+        font_size = region.font_size
+        font_size = round(font_size)
+        if not isinstance(font_size, int):
+            font_size = int(font_size)
+
+        # for i, text in enumerate(region.text):
+        #     textline = Quadrilateral(np.array(region.lines[i]), text, 1, region.fg_r, region.fg_g, region.fg_b, region.bg_r, region.bg_g, region.bg_b)
+        #     img_canvas = render(img_canvas, font_size, text_mag_ratio, trans_text, textline, majority_dir, fg, bg, False, font_size_offset)
+
+        img_canvas = render(img_canvas, font_size, text_mag_ratio, trans_text, region, majority_dir, fg, bg, True, font_size_offset, render_mask)
+        if angle_changed:
+            region.angle -= 90
+    return img_canvas
+
+def render(
+    img_canvas,
+    font_size,
+    text_mag_ratio,
+    trans_text,
+    region,
+    majority_dir,
+    fg,
+    bg,
+    is_ctd,
+    font_size_offset: int = 0,
+    render_mask: np.ndarray = None
+):
+    # round font_size to fixed powers of 2, so later LRU cache can work
+    font_size_enlarged = findNextPowerOf2(font_size) * text_mag_ratio
+    enlarge_ratio = font_size_enlarged / font_size
+    font_size = font_size_enlarged
+    #enlarge_ratio = 1
+    while True:
+        if is_ctd:
+            enlarged_w = round(enlarge_ratio * (region.xyxy[2] - region.xyxy[0]))
+            enlarged_h = round(enlarge_ratio * (region.xyxy[3] - region.xyxy[1]))
+        else:
+            enlarged_w = round(enlarge_ratio * region.aabb.w)
+            enlarged_h = round(enlarge_ratio * region.aabb.h)
+        rows = enlarged_h // (font_size * 1.3)
+        cols = enlarged_w // (font_size * 1.3)
+        if rows * cols < len(trans_text):
+            enlarge_ratio *= 1.1
+            continue
+        break
+    font_size += font_size_offset
+    print('font_size:', font_size)
+    if majority_dir == 'h':
+        temp_box = text_render.put_text_horizontal(
+            font_size,
+            enlarge_ratio * 1.0,
+            trans_text,
+            enlarged_w,
+            fg,
+            bg
+        )
+    else:
+        temp_box = text_render.put_text_vertical(
+            font_size,
+            enlarge_ratio * 1.0,
+            trans_text,
+            enlarged_h,
+            fg,
+            bg
+        )
+    h, w, _ = temp_box.shape
+    r_prime = w / h
+
+    r = region.aspect_ratio
+    if is_ctd and majority_dir != 'v':
+        r = 1 / r
+
+    w_ext = 0
+    h_ext = 0
+    if r_prime > r:
+        h_ext = int(w / (2 * r) - h / 2)
+        box = np.zeros((h + h_ext * 2, w, 4), dtype=np.uint8)
+        box[h_ext:h + h_ext, 0:w] = temp_box
+    else:
+        w_ext = int((h * r - w) / 2)
+        box = np.zeros((h, w + w_ext * 2, 4), dtype=np.uint8)
+        box[0:h, w_ext:w_ext+w] = temp_box
+    #h_ext += region_ext
+    #w_ext += region_ext
+
+    src_points = np.array([[0, 0], [box.shape[1], 0], [box.shape[1], box.shape[0]], [0, box.shape[0]]]).astype(np.float32)
+    #src_pts[:, 0] = np.clip(np.round(src_pts[:, 0]), 0, enlarged_w * 2)
+    #src_pts[:, 1] = np.clip(np.round(src_pts[:, 1]), 0, enlarged_h * 2)
+    if is_ctd:
+        dst_points = region.min_rect()
+        if majority_dir == 'v':
+            dst_points = dst_points[:, [3, 0, 1, 2]]
+    else:
+        dst_points = region.pts
+
+    if render_mask is not None:
+        # set render_mask to 1 for the region that is inside dst_points
+        cv2.fillConvexPoly(render_mask, dst_points.astype(np.int32), 1)
+
+    M, _ = cv2.findHomography(src_points, dst_points, cv2.RANSAC, 5.0)
+    rgba_region = np.clip(cv2.warpPerspective(box, M, (img_canvas.shape[1], img_canvas.shape[0]), flags = cv2.INTER_LINEAR, borderMode = cv2.BORDER_CONSTANT, borderValue = 0), 0, 255)
+    canvas_region = rgba_region[:, :, 0: 3]
+    mask_region = rgba_region[:, :, 3: 4].astype(np.float32) / 255.0
+    img_canvas = np.clip((img_canvas.astype(np.float32) * (1 - mask_region) + canvas_region.astype(np.float32) * mask_region), 0, 255).astype(np.uint8)
+    return img_canvas
+
+async def dispatch_eng_render(img_canvas: np.ndarray, original_img: np.ndarray, text_regions: Union[List[TextBlock], List[Quadrilateral]], translated_sentences: List[str], font_path: str = 'fonts/comic shanns 2.ttf') -> np.ndarray:
+    if len(text_regions) == 0:
+        return img_canvas
+
+    if isinstance(text_regions[0], Quadrilateral):
+        blk_list = []
+        for region, tr in zip(text_regions, translated_sentences):
+            x1 = np.min(region.pts[:, 0])
+            x2 = np.max(region.pts[:, 0])
+            y1 = np.min(region.pts[:, 1])
+            y2 = np.max(region.pts[:, 1])
+            font_size = region.font_size * 0.75        # default detector generate larger text polygons in my exp
+            angle = np.rad2deg(region.angle) - 90
+            if abs(angle) < 3:
+                angle = 0
+            blk = TextBlock([x1, y1, x2, y2], lines=[region.pts], translation=tr, angle=angle, font_size=font_size)
+            blk_list.append(blk)
+        return render_textblock_list_eng(img_canvas, blk_list, font_path, size_tol=1.2, original_img=original_img, downscale_constraint=0.5)
+
+    for blk, tr in zip(text_regions, translated_sentences):
+        blk.translation = tr
+
+    return render_textblock_list_eng(img_canvas, text_regions, font_path, size_tol=1.2, original_img=original_img, downscale_constraint=0.8)