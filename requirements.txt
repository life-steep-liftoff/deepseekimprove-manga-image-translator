--- conflicted
+++ resolved
@@ -1,20 +1,3 @@
-<<<<<<< HEAD
-networkx
-torch
-torchvision
-einops
-scikit-image
-opencv-python
-pyclipper
-shapely
-requests
-oscrypto 
-freetype-py
-googletrans==4.0.0rc1
-aiohttp
-tqdm
-sklearn
-=======
 networkx
 torch
 torchvision
@@ -31,5 +14,4 @@
 tqdm
 sklearn
 deepl
-ImageHash
->>>>>>> e789502b
+ImageHash